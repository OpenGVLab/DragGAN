# DragGAN
[![PyPI](https://img.shields.io/pypi/v/draggan)](https://pypi.org/project/draggan/) 
[![support](https://img.shields.io/badge/Support-macOS%20%7C%20Windows%20%7C%20Linux-blue)](#running-locally)

:boom:  [`Colab Demo`](https://colab.research.google.com/github/Zeqiang-Lai/DragGAN/blob/master/colab.ipynb) | [`InternGPT Free Online Demo`](https://github.com/OpenGVLab/InternGPT) | [`Local Deployment`](#running-locally) 

<!-- pip install draggan -i https://pypi.org/simple/ -->

> **An out-of-box online demo is integrated in [InternGPT](https://github.com/OpenGVLab/InternGPT) - a super cool pointing-language-driven visual interactive system. Enjoy for free.:lollipop:**
> 
> Note for Colab, remember to select a GPU via `Runtime/Change runtime type` (`代码执行程序/更改运行时类型`).

Implementation of [Drag Your GAN: Interactive Point-based Manipulation on the Generative Image Manifold](https://vcai.mpi-inf.mpg.de/projects/DragGAN/)

<p float="left">
  <img src="assets/mouse.gif" width="200" />
  <img src="assets/nose.gif" width="200" /> 
  <img src="assets/cat.gif" width="200" />
  <img src="assets/horse.gif" width="200" />
</p>

## How it Work ?


Here is a simple tutorial video showing how to use our implementation.

https://github.com/Zeqiang-Lai/DragGAN/assets/26198430/f1516101-5667-4f73-9330-57fc45754283

Check out the original [paper](https://vcai.mpi-inf.mpg.de/projects/DragGAN/) for the backend algorithm and math.

![demo](assets/paper.png)

## News

:star2: **What's New**

- [2023/5/29] A new version is in beta, install via `pip install draggan==1.1.0b2`, includes speed improvement and more models.
- [2023/5/25] DragGAN is on PyPI, simple install via `pip install draggan`. Also addressed the common CUDA problems https://github.com/Zeqiang-Lai/DragGAN/issues/38  https://github.com/Zeqiang-Lai/DragGAN/issues/12
- [2023/5/25] We now support StyleGAN2-ada with much higher quality and more types of images. Try it by selecting models started with "ada".
- [2023/5/24] Custom Image with GAN inversion is supported, but it is possible that your custom images are distorted  due to the limitation of GAN inversion. Besides, it is also possible the manipulations fail due to the limitation of our implementation.

:star2: **Changelog**

- [ ] PTI GAN inversion https://github.com/Zeqiang-Lai/DragGAN/issues/71#issuecomment-1573461314
- [x] Tweak performance.
- [x] Improving installation experience, DragGAN is now on [PyPI](https://pypi.org/project/draggan).
- [ ] Automatically determining the number of iterations.
- [ ] Allow to save video without point annotations, custom image size.
- [x] Support StyleGAN2-ada.
- [x] Integrate into [InternGPT](https://github.com/OpenGVLab/InternGPT)
- [x] Custom Image with GAN inversion.
- [x] Download generated image and generation trajectory.
- [x] Controlling generation process with GUI.
- [x] Automatically download stylegan2 checkpoint.
- [x] Support movable region, multiple handle points.
- [x] Gradio and Colab Demo.

> This project is now a sub-project of [InternGPT](https://github.com/OpenGVLab/InternGPT) for interactive image editing. Future updates of more cool tools beyond DragGAN would be added in [InternGPT](https://github.com/OpenGVLab/InternGPT). 

## Running Locally

<<<<<<< HEAD
### System Requirements

- We support running on GPU, CPU, and macOS m1/m2 chips. 
- When using with GPU, 8 GB memory is required for 1024 models. 6 GB is recommended for 512 models.

### With PyPI

📑 [Step by Step Tutorial](https://zeqiang-lai.github.io/blog/en/posts/drag_gan/) | [中文部署教程](https://zeqiang-lai.github.io/blog/posts/ai/drag_gan/)

We recommend to use Conda to install requirements.

```bash
conda create -n draggan python=3.7
conda activate draggan
```

Install PyTorch following the [official instructions](https://pytorch.org/get-started/locally/)
```bash
conda install pytorch torchvision torchaudio pytorch-cuda=11.7 -c pytorch -c nvidia 
```

Install DragGAN
```bash
pip install draggan
# If you meet ERROR: Could not find a version that satisfies the requirement draggan (from versions: none), use
pip install draggan -i https://pypi.org/simple/
```

Launch the Gradio demo

```bash
# if you have a Nvidia GPU
python -m draggan.web
# if you use m1/m2 mac
python -m draggan.web --device mps
# otherwise
python -m draggan.web --device cpu
```

### Clone and Install 

Ensure you have a GPU and CUDA installed. We use Python 3.7 for testing, other versions (>= 3.7) of Python should work too, but not tested. We recommend to use [Conda](https://conda.io/projects/conda/en/stable/user-guide/install/download.html) to prepare all the requirements.

For Windows users, you might encounter some issues caused by StyleGAN custom ops, youd could find some solutions from the [issues pannel](https://github.com/Zeqiang-Lai/DragGAN/issues). We are also working on a more friendly package without setup.

```bash
git clone https://github.com/Zeqiang-Lai/DragGAN.git
cd DragGAN
conda create -n draggan python=3.7
conda activate draggan
pip install -r requirements.txt
```

Launch the Gradio demo

```bash
# if you have a Nvidia GPU
python gradio_app.py
# if you use m1/m2 mac
python gradio_app.py --device mps
# otherwise
python gradio_app.py --device cpu
```

> If you have any issue for downloading the checkpoint, you could manually download it from [here](https://huggingface.co/aaronb/StyleGAN2/tree/main) and put it into the folder `checkpoints`.

### Running DragGAN with Docker

Follow these steps to run DragGAN using Docker:

#### Prerequisites

1. Install Docker on your system from the [official Docker website](https://www.docker.com/).
2. Ensure that your system has [NVIDIA Docker support](https://github.com/NVIDIA/nvidia-docker) if you are using GPUs.

#### Run using docker Hub image

```bash
  # For GPU
  docker run -t -p 7860:7860 --gpus all baydarov/draggan:main
```

```bash
  # For CPU only (not recommended)
  docker run -t -p 7860:7860 baydarov/draggan:main --device cpu
```

#### Step-by-step Guide with building image locally

1. Clone the DragGAN repository and build the Docker image:

```bash
   git clone https://github.com/Zeqiang-Lai/DragGAN.git # clone repo
   cd DragGAN                                           # change into the repo directory
   docker build -t draggan .                            # build image
```

2. Run the DragGAN Docker container:

```bash
  # For GPU
  docker run -t -p 7860:7860 --gpus all draggan
```

```bash
  # For CPU (not recommended)
  docker run -t -p 7860:7860 draggan --device cpu
```

3. The DragGAN Web UI will be accessible once you see the following output in your console:

```
  ...
  Running on local URL: http://0.0.0.0:7860
  ...
```

Visit [http://localhost:7860](http://localhost:7860/) to access the Web UI.

That's it! You're now running DragGAN in a Docker container.

=======
Please refer to [INSTALL.md](INSTALL.md).
>>>>>>> 7daab044

## Citation

```bibtex
@inproceedings{pan2023draggan,
    title={Drag Your GAN: Interactive Point-based Manipulation on the Generative Image Manifold}, 
    author={Pan, Xingang and Tewari, Ayush, and Leimk{\"u}hler, Thomas and Liu, Lingjie and Meka, Abhimitra and Theobalt, Christian},
    booktitle = {ACM SIGGRAPH 2023 Conference Proceedings},
    year={2023}
}
```


## Acknowledgement

[Official DragGAN](https://github.com/XingangPan/DragGAN) &ensp; [StyleGAN2](https://github.com/NVlabs/stylegan2)  &ensp; [StyleGAN2-pytorch](https://github.com/rosinality/stylegan2-pytorch)  &ensp; [StyleGAN2-Ada](https://github.com/NVlabs/stylegan2-ada-pytorch)


Welcome to discuss with us and continuously improve the user experience of DragGAN.
Reach us with this WeChat QR Code.

<p align="left"><img width="300" alt="image" src="https://github.com/OpenGVLab/InternGPT/assets/13723743/e69e6a4b-8dd4-4ff3-853a-b146fcc880af"></p> 


<|MERGE_RESOLUTION|>--- conflicted
+++ resolved
@@ -59,131 +59,8 @@
 
 ## Running Locally
 
-<<<<<<< HEAD
-### System Requirements
+Please refer to [INSTALL.md](INSTALL.md).
 
-- We support running on GPU, CPU, and macOS m1/m2 chips. 
-- When using with GPU, 8 GB memory is required for 1024 models. 6 GB is recommended for 512 models.
-
-### With PyPI
-
-📑 [Step by Step Tutorial](https://zeqiang-lai.github.io/blog/en/posts/drag_gan/) | [中文部署教程](https://zeqiang-lai.github.io/blog/posts/ai/drag_gan/)
-
-We recommend to use Conda to install requirements.
-
-```bash
-conda create -n draggan python=3.7
-conda activate draggan
-```
-
-Install PyTorch following the [official instructions](https://pytorch.org/get-started/locally/)
-```bash
-conda install pytorch torchvision torchaudio pytorch-cuda=11.7 -c pytorch -c nvidia 
-```
-
-Install DragGAN
-```bash
-pip install draggan
-# If you meet ERROR: Could not find a version that satisfies the requirement draggan (from versions: none), use
-pip install draggan -i https://pypi.org/simple/
-```
-
-Launch the Gradio demo
-
-```bash
-# if you have a Nvidia GPU
-python -m draggan.web
-# if you use m1/m2 mac
-python -m draggan.web --device mps
-# otherwise
-python -m draggan.web --device cpu
-```
-
-### Clone and Install 
-
-Ensure you have a GPU and CUDA installed. We use Python 3.7 for testing, other versions (>= 3.7) of Python should work too, but not tested. We recommend to use [Conda](https://conda.io/projects/conda/en/stable/user-guide/install/download.html) to prepare all the requirements.
-
-For Windows users, you might encounter some issues caused by StyleGAN custom ops, youd could find some solutions from the [issues pannel](https://github.com/Zeqiang-Lai/DragGAN/issues). We are also working on a more friendly package without setup.
-
-```bash
-git clone https://github.com/Zeqiang-Lai/DragGAN.git
-cd DragGAN
-conda create -n draggan python=3.7
-conda activate draggan
-pip install -r requirements.txt
-```
-
-Launch the Gradio demo
-
-```bash
-# if you have a Nvidia GPU
-python gradio_app.py
-# if you use m1/m2 mac
-python gradio_app.py --device mps
-# otherwise
-python gradio_app.py --device cpu
-```
-
-> If you have any issue for downloading the checkpoint, you could manually download it from [here](https://huggingface.co/aaronb/StyleGAN2/tree/main) and put it into the folder `checkpoints`.
-
-### Running DragGAN with Docker
-
-Follow these steps to run DragGAN using Docker:
-
-#### Prerequisites
-
-1. Install Docker on your system from the [official Docker website](https://www.docker.com/).
-2. Ensure that your system has [NVIDIA Docker support](https://github.com/NVIDIA/nvidia-docker) if you are using GPUs.
-
-#### Run using docker Hub image
-
-```bash
-  # For GPU
-  docker run -t -p 7860:7860 --gpus all baydarov/draggan:main
-```
-
-```bash
-  # For CPU only (not recommended)
-  docker run -t -p 7860:7860 baydarov/draggan:main --device cpu
-```
-
-#### Step-by-step Guide with building image locally
-
-1. Clone the DragGAN repository and build the Docker image:
-
-```bash
-   git clone https://github.com/Zeqiang-Lai/DragGAN.git # clone repo
-   cd DragGAN                                           # change into the repo directory
-   docker build -t draggan .                            # build image
-```
-
-2. Run the DragGAN Docker container:
-
-```bash
-  # For GPU
-  docker run -t -p 7860:7860 --gpus all draggan
-```
-
-```bash
-  # For CPU (not recommended)
-  docker run -t -p 7860:7860 draggan --device cpu
-```
-
-3. The DragGAN Web UI will be accessible once you see the following output in your console:
-
-```
-  ...
-  Running on local URL: http://0.0.0.0:7860
-  ...
-```
-
-Visit [http://localhost:7860](http://localhost:7860/) to access the Web UI.
-
-That's it! You're now running DragGAN in a Docker container.
-
-=======
-Please refer to [INSTALL.md](INSTALL.md).
->>>>>>> 7daab044
 
 ## Citation
 
